/*
	This file is part of solidity.

	solidity is free software: you can redistribute it and/or modify
	it under the terms of the GNU General Public License as published by
	the Free Software Foundation, either version 3 of the License, or
	(at your option) any later version.

	solidity is distributed in the hope that it will be useful,
	but WITHOUT ANY WARRANTY; without even the implied warranty of
	MERCHANTABILITY or FITNESS FOR A PARTICULAR PURPOSE.  See the
	GNU General Public License for more details.

	You should have received a copy of the GNU General Public License
	along with solidity.  If not, see <http://www.gnu.org/licenses/>.
*/
/**
 * @author Christian <c@ethdev.com>
 * @date 2016
 * Solidity inline assembly parser.
 */

#include <libyul/AsmParser.h>
#include <liblangutil/Scanner.h>
#include <liblangutil/ErrorReporter.h>
#include <libdevcore/Common.h>

#include <boost/algorithm/string.hpp>

#include <cctype>
#include <algorithm>

using namespace std;
using namespace dev;
using namespace langutil;
using namespace yul;

shared_ptr<Block> Parser::parse(std::shared_ptr<Scanner> const& _scanner, bool _reuseScanner)
{
	m_recursionDepth = 0;

	_scanner->supportPeriodInIdentifier(true);
	ScopeGuard resetScanner([&]{ _scanner->supportPeriodInIdentifier(false); });

	try
	{
		m_scanner = _scanner;
		auto block = make_shared<Block>(parseBlock());
		if (!_reuseScanner)
			expectToken(Token::EOS);
		return block;
	}
	catch (FatalError const&)
	{
		solAssert(!m_errorReporter.errors().empty(), "Fatal error detected, but no error is reported.");
	}

	return nullptr;
}

std::map<string, dev::eth::Instruction> const& Parser::instructions()
{
	// Allowed instructions, lowercase names.
	static map<string, dev::eth::Instruction> s_instructions;
	if (s_instructions.empty())
	{
		for (auto const& instruction: dev::eth::c_instructions)
		{
			if (
				instruction.second == dev::eth::Instruction::JUMPDEST ||
				dev::eth::isPushInstruction(instruction.second)
			)
				continue;
			string name = instruction.first;
			transform(name.begin(), name.end(), name.begin(), [](unsigned char _c) { return tolower(_c); });
			s_instructions[name] = instruction.second;
		}
	}
	return s_instructions;
}

Block Parser::parseBlock()
{
	RecursionGuard recursionGuard(*this);
	Block block = createWithLocation<Block>();
	expectToken(Token::LBrace);
	while (currentToken() != Token::RBrace)
		block.statements.emplace_back(parseStatement());
	block.location.end = endPosition();
	advance();
	return block;
}

Statement Parser::parseStatement()
{
	RecursionGuard recursionGuard(*this);
	switch (currentToken())
	{
	case Token::Let:
		return parseVariableDeclaration();
	case Token::Function:
		return parseFunctionDefinition();
	case Token::LBrace:
		return parseBlock();
	case Token::If:
	{
		If _if = createWithLocation<If>();
		advance();
		_if.condition = make_unique<Expression>(parseExpression());
		_if.body = parseBlock();
		return Statement{move(_if)};
	}
	case Token::Switch:
	{
		Switch _switch = createWithLocation<Switch>();
		advance();
		_switch.expression = make_unique<Expression>(parseExpression());
		while (currentToken() == Token::Case)
			_switch.cases.emplace_back(parseCase());
		if (currentToken() == Token::Default)
			_switch.cases.emplace_back(parseCase());
		if (currentToken() == Token::Default)
			fatalParserError("Only one default case allowed.");
		else if (currentToken() == Token::Case)
			fatalParserError("Case not allowed after default case.");
		if (_switch.cases.empty())
			fatalParserError("Switch statement without any cases.");
		_switch.location.end = _switch.cases.back().body.location.end;
		return Statement{move(_switch)};
	}
	case Token::For:
		return parseForLoop();
	case Token::Break:
	{
		Statement stmt{createWithLocation<Break>()};
		checkBreakContinuePosition("break");
		m_scanner->next();
		return stmt;
	}
	case Token::Continue:
	{
		Statement stmt{createWithLocation<Continue>()};
		checkBreakContinuePosition("continue");
		m_scanner->next();
		return stmt;
	}
	case Token::Identifier:
		if (currentLiteral() == "leave")
		{
			Statement stmt{createWithLocation<Leave>()};
			if (!m_insideFunction)
				m_errorReporter.syntaxError(location(), "Keyword \"leave\" can only be used inside a function.");
			m_scanner->next();
			return stmt;
		}
		break;
	default:
		break;
	}
	// Options left:
	// Simple instruction (might turn into functional),
	// literal,
	// identifier (might turn into label or functional assignment)
	ElementaryOperation elementary(parseElementaryOperation());

	switch (currentToken())
	{
	case Token::LParen:
	{
		Expression expr = parseCall(std::move(elementary));
		return ExpressionStatement{locationOf(expr), expr};
	}
	case Token::Comma:
	case Token::AssemblyAssign:
	{
		std::vector<Identifier> variableNames;

		while (true)
		{
			if (!holds_alternative<Identifier>(elementary))
			{
				auto const token = currentToken() == Token::Comma ? "," : ":=";

				fatalParserError(
					std::string("Variable name must precede \"") +
					token +
					"\"" +
					(currentToken() == Token::Comma ? " in multiple assignment." : " in assignment.")
				);
			}

			auto const& identifier = std::get<Identifier>(elementary);

			if (m_dialect.builtin(identifier.name))
				fatalParserError("Cannot assign to builtin function \"" + identifier.name.str() + "\".");

			variableNames.emplace_back(identifier);

			if (currentToken() != Token::Comma)
				break;

			expectToken(Token::Comma);

			elementary = parseElementaryOperation();
		}

		Assignment assignment =
			createWithLocation<Assignment>(std::get<Identifier>(elementary).location);
		assignment.variableNames = std::move(variableNames);

		expectToken(Token::AssemblyAssign);

		assignment.value.reset(new Expression(parseExpression()));
		assignment.location.end = locationOf(*assignment.value).end;

		return Statement{std::move(assignment)};
	}
<<<<<<< HEAD
=======
	case Token::Colon:
	{
		if (!holds_alternative<Identifier>(elementary))
			fatalParserError("Label name must precede \":\".");

		Identifier const& identifier = std::get<Identifier>(elementary);

		advance();

		// label
		if (m_dialect.flavour != AsmFlavour::Loose)
			fatalParserError("Labels are not supported.");

		Label label = createWithLocation<Label>(identifier.location);
		label.name = identifier.name;
		return label;
	}
>>>>>>> 77a537e2
	default:
		fatalParserError("Call or assignment expected.");
		break;
	}

	if (holds_alternative<Identifier>(elementary))
	{
		Identifier& identifier = std::get<Identifier>(elementary);
		return ExpressionStatement{identifier.location, { move(identifier) }};
	}
	else if (holds_alternative<Literal>(elementary))
	{
		Expression expr = std::get<Literal>(elementary);
		return ExpressionStatement{locationOf(expr), expr};
	}
	else
	{
<<<<<<< HEAD
		solAssert(false, "Invalid elementary operation.");
		return {};
=======
		solAssert(holds_alternative<Instruction>(elementary), "Invalid elementary operation.");
		return std::get<Instruction>(elementary);
>>>>>>> 77a537e2
	}
}

Case Parser::parseCase()
{
	RecursionGuard recursionGuard(*this);
	Case _case = createWithLocation<Case>();
	if (currentToken() == Token::Default)
		advance();
	else if (currentToken() == Token::Case)
	{
		advance();
		ElementaryOperation literal = parseElementaryOperation();
		if (!holds_alternative<Literal>(literal))
			fatalParserError("Literal expected.");
		_case.value = make_unique<Literal>(std::get<Literal>(std::move(literal)));
	}
	else
		solAssert(false, "Case or default case expected.");
	_case.body = parseBlock();
	_case.location.end = _case.body.location.end;
	return _case;
}

ForLoop Parser::parseForLoop()
{
	RecursionGuard recursionGuard(*this);

	ForLoopComponent outerForLoopComponent = m_currentForLoopComponent;

	ForLoop forLoop = createWithLocation<ForLoop>();
	expectToken(Token::For);
	m_currentForLoopComponent = ForLoopComponent::ForLoopPre;
	forLoop.pre = parseBlock();
	m_currentForLoopComponent = ForLoopComponent::None;
	forLoop.condition = make_unique<Expression>(parseExpression());
	m_currentForLoopComponent = ForLoopComponent::ForLoopPost;
	forLoop.post = parseBlock();
	m_currentForLoopComponent = ForLoopComponent::ForLoopBody;
	forLoop.body = parseBlock();
	forLoop.location.end = forLoop.body.location.end;

	m_currentForLoopComponent = outerForLoopComponent;

	return forLoop;
}

Expression Parser::parseExpression()
{
	RecursionGuard recursionGuard(*this);

	ElementaryOperation operation = parseElementaryOperation();
<<<<<<< HEAD
	if (operation.type() == typeid(FunctionCall) || currentToken() == Token::LParen)
		return parseCall(std::move(operation));
	else if (operation.type() == typeid(Identifier))
		return boost::get<Identifier>(operation);
=======
	if (holds_alternative<FunctionCall>(operation))
		return parseCall(std::move(operation));
	else if (holds_alternative<Instruction>(operation))
	{
		solAssert(m_dialect.flavour == AsmFlavour::Loose, "");
		Instruction const& instr = std::get<Instruction>(operation);
		// Disallow instructions returning multiple values (and DUP/SWAP) as expression.
		if (
			instructionInfo(instr.instruction).ret != 1 ||
			isDupInstruction(instr.instruction) ||
			isSwapInstruction(instr.instruction)
		)
			fatalParserError(
				"Instruction \"" +
				instructionNames().at(instr.instruction) +
				"\" not allowed in this context."
			);
		if (m_dialect.flavour != AsmFlavour::Loose && currentToken() != Token::LParen)
			fatalParserError(
				"Non-functional instructions are not allowed in this context."
			);
		// Enforce functional notation for instructions requiring multiple arguments.
		int args = instructionInfo(instr.instruction).args;
		if (args > 0 && currentToken() != Token::LParen)
			fatalParserError(string(
				"Expected '(' (instruction \"" +
				instructionNames().at(instr.instruction) +
				"\" expects " +
				to_string(args) +
				" arguments)"
			));
	}
	if (currentToken() == Token::LParen)
		return parseCall(std::move(operation));
	else if (holds_alternative<Instruction>(operation))
	{
		// Instructions not taking arguments are allowed as expressions.
		solAssert(m_dialect.flavour == AsmFlavour::Loose, "");
		Instruction& instr = std::get<Instruction>(operation);
		return FunctionalInstruction{std::move(instr.location), instr.instruction, {}};
	}
	else if (holds_alternative<Identifier>(operation))
		return std::get<Identifier>(operation);
>>>>>>> 77a537e2
	else
	{
		solAssert(holds_alternative<Literal>(operation), "");
		return std::get<Literal>(operation);
	}
}

std::map<dev::eth::Instruction, string> const& Parser::instructionNames()
{
	static map<dev::eth::Instruction, string> s_instructionNames;
	if (s_instructionNames.empty())
	{
		for (auto const& instr: instructions())
			s_instructionNames[instr.second] = instr.first;
		// set the ambiguous instructions to a clear default
		s_instructionNames[dev::eth::Instruction::SELFDESTRUCT] = "selfdestruct";
		s_instructionNames[dev::eth::Instruction::KECCAK256] = "keccak256";
	}
	return s_instructionNames;
}

Parser::ElementaryOperation Parser::parseElementaryOperation()
{
	RecursionGuard recursionGuard(*this);
	ElementaryOperation ret;
	switch (currentToken())
	{
	case Token::Identifier:
	case Token::Return:
	case Token::Byte:
	case Token::Bool:
	case Token::Address:
	{
		YulString literal{currentLiteral()};
		if (m_dialect.builtin(literal))
		{
			Identifier identifier{location(), literal};
			advance();
			expectToken(Token::LParen, false);
			return FunctionCall{identifier.location, identifier, {}};
		}
		else
			ret = Identifier{location(), literal};
		advance();
		break;
	}
	case Token::StringLiteral:
	case Token::Number:
	case Token::TrueLiteral:
	case Token::FalseLiteral:
	{
		LiteralKind kind = LiteralKind::Number;
		switch (currentToken())
		{
		case Token::StringLiteral:
			kind = LiteralKind::String;
			break;
		case Token::Number:
			if (!isValidNumberLiteral(currentLiteral()))
				fatalParserError("Invalid number literal.");
			kind = LiteralKind::Number;
			break;
		case Token::TrueLiteral:
		case Token::FalseLiteral:
			kind = LiteralKind::Boolean;
			break;
		default:
			break;
		}

		Literal literal{
			location(),
			kind,
			YulString{currentLiteral()},
			{}
		};
		advance();
		if (m_dialect.flavour == AsmFlavour::Yul)
		{
			expectToken(Token::Colon);
			literal.location.end = endPosition();
			literal.type = expectAsmIdentifier();
		}
		else if (kind == LiteralKind::Boolean)
			fatalParserError("True and false are not valid literals.");
		ret = std::move(literal);
		break;
	}
	default:
		fatalParserError(
			m_dialect.flavour == AsmFlavour::Yul ?
			"Literal or identifier expected." :
			"Literal, identifier or instruction expected."
		);
	}
	return ret;
}

VariableDeclaration Parser::parseVariableDeclaration()
{
	RecursionGuard recursionGuard(*this);
	VariableDeclaration varDecl = createWithLocation<VariableDeclaration>();
	expectToken(Token::Let);
	while (true)
	{
		varDecl.variables.emplace_back(parseTypedName());
		if (currentToken() == Token::Comma)
			expectToken(Token::Comma);
		else
			break;
	}
	if (currentToken() == Token::AssemblyAssign)
	{
		expectToken(Token::AssemblyAssign);
		varDecl.value = make_unique<Expression>(parseExpression());
		varDecl.location.end = locationOf(*varDecl.value).end;
	}
	else
		varDecl.location.end = varDecl.variables.back().location.end;
	return varDecl;
}

FunctionDefinition Parser::parseFunctionDefinition()
{
	RecursionGuard recursionGuard(*this);

	if (m_currentForLoopComponent == ForLoopComponent::ForLoopPre)
		m_errorReporter.syntaxError(
			location(),
			"Functions cannot be defined inside a for-loop init block."
		);

	ForLoopComponent outerForLoopComponent = m_currentForLoopComponent;
	m_currentForLoopComponent = ForLoopComponent::None;

	FunctionDefinition funDef = createWithLocation<FunctionDefinition>();
	expectToken(Token::Function);
	funDef.name = expectAsmIdentifier();
	expectToken(Token::LParen);
	while (currentToken() != Token::RParen)
	{
		funDef.parameters.emplace_back(parseTypedName());
		if (currentToken() == Token::RParen)
			break;
		expectToken(Token::Comma);
	}
	expectToken(Token::RParen);
	if (currentToken() == Token::Sub)
	{
		expectToken(Token::Sub);
		expectToken(Token::GreaterThan);
		while (true)
		{
			funDef.returnVariables.emplace_back(parseTypedName());
			if (currentToken() == Token::LBrace)
				break;
			expectToken(Token::Comma);
		}
	}
	bool preInsideFunction = m_insideFunction;
	m_insideFunction = true;
	funDef.body = parseBlock();
	m_insideFunction = preInsideFunction;
	funDef.location.end = funDef.body.location.end;

	m_currentForLoopComponent = outerForLoopComponent;
	return funDef;
}

Expression Parser::parseCall(Parser::ElementaryOperation&& _initialOp)
{
	RecursionGuard recursionGuard(*this);
<<<<<<< HEAD

	FunctionCall ret;
	if (_initialOp.type() == typeid(Identifier))
	{
		ret.functionName = std::move(boost::get<Identifier>(_initialOp));
		ret.location = ret.functionName.location;
=======
	if (holds_alternative<Instruction>(_initialOp))
	{
		solAssert(m_dialect.flavour != AsmFlavour::Yul, "Instructions are invalid in Yul");
		Instruction& instruction = std::get<Instruction>(_initialOp);
		FunctionalInstruction ret;
		ret.instruction = instruction.instruction;
		ret.location = std::move(instruction.location);
		dev::eth::Instruction instr = ret.instruction;
		dev::eth::InstructionInfo instrInfo = instructionInfo(instr);
		if (dev::eth::isDupInstruction(instr))
			fatalParserError("DUPi instructions not allowed for functional notation");
		if (dev::eth::isSwapInstruction(instr))
			fatalParserError("SWAPi instructions not allowed for functional notation");
		expectToken(Token::LParen);
		unsigned args = unsigned(instrInfo.args);
		for (unsigned i = 0; i < args; ++i)
		{
			/// check for premature closing parentheses
			if (currentToken() == Token::RParen)
				fatalParserError(string(
					"Expected expression (instruction \"" +
					instructionNames().at(instr) +
					"\" expects " +
					to_string(args) +
					" arguments)"
				));

			ret.arguments.emplace_back(parseExpression());
			if (i != args - 1)
			{
				if (currentToken() != Token::Comma)
					fatalParserError(string(
						"Expected ',' (instruction \"" +
						instructionNames().at(instr) +
						"\" expects " +
						to_string(args) +
						" arguments)"
					));
				else
					advance();
			}
		}
		ret.location.end = endPosition();
		if (currentToken() == Token::Comma)
			fatalParserError(string(
				"Expected ')' (instruction \"" +
				instructionNames().at(instr) +
				"\" expects " +
				to_string(args) +
				" arguments)"
			));
		expectToken(Token::RParen);
		return ret;
	}
	else if (holds_alternative<Identifier>(_initialOp) || holds_alternative<FunctionCall>(_initialOp))
	{
		FunctionCall ret;
		if (holds_alternative<Identifier>(_initialOp))
		{
			ret.functionName = std::move(std::get<Identifier>(_initialOp));
			ret.location = ret.functionName.location;
		}
		else
			ret = std::move(std::get<FunctionCall>(_initialOp));
		expectToken(Token::LParen);
		if (currentToken() != Token::RParen)
		{
			ret.arguments.emplace_back(parseExpression());
			while (currentToken() != Token::RParen)
			{
				expectToken(Token::Comma);
				ret.arguments.emplace_back(parseExpression());
			}
		}
		ret.location.end = endPosition();
		expectToken(Token::RParen);
		return ret;
>>>>>>> 77a537e2
	}
	else if (_initialOp.type() == typeid(FunctionCall))
		ret = std::move(boost::get<FunctionCall>(_initialOp));
	else
		fatalParserError(
			m_dialect.flavour == AsmFlavour::Yul ?
			"Function name expected." :
			"Assembly instruction or function name required in front of \"(\")"
		);

	expectToken(Token::LParen);
	if (currentToken() != Token::RParen)
	{
		ret.arguments.emplace_back(parseExpression());
		while (currentToken() != Token::RParen)
		{
			expectToken(Token::Comma);
			ret.arguments.emplace_back(parseExpression());
		}
	}
	ret.location.end = endPosition();
	expectToken(Token::RParen);
	return ret;
}

TypedName Parser::parseTypedName()
{
	RecursionGuard recursionGuard(*this);
	TypedName typedName = createWithLocation<TypedName>();
	typedName.name = expectAsmIdentifier();
	if (m_dialect.flavour == AsmFlavour::Yul)
	{
		expectToken(Token::Colon);
		typedName.location.end = endPosition();
		typedName.type = expectAsmIdentifier();
	}
	return typedName;
}

YulString Parser::expectAsmIdentifier()
{
	YulString name{currentLiteral()};
	switch (currentToken())
	{
	case Token::Return:
	case Token::Byte:
	case Token::Address:
	case Token::Bool:
	case Token::Identifier:
		break;
	default:
		expectToken(Token::Identifier);
		break;
	}

	if (m_dialect.builtin(name))
		fatalParserError("Cannot use builtin function name \"" + name.str() + "\" as identifier name.");
	advance();
	return name;
}

void Parser::checkBreakContinuePosition(string const& _which)
{
	switch (m_currentForLoopComponent)
	{
	case ForLoopComponent::None:
		m_errorReporter.syntaxError(location(), "Keyword \"" + _which + "\" needs to be inside a for-loop body.");
		break;
	case ForLoopComponent::ForLoopPre:
		m_errorReporter.syntaxError(location(), "Keyword \"" + _which + "\" in for-loop init block is not allowed.");
		break;
	case ForLoopComponent::ForLoopPost:
		m_errorReporter.syntaxError(location(), "Keyword \"" + _which + "\" in for-loop post block is not allowed.");
		break;
	case ForLoopComponent::ForLoopBody:
		break;
	}
}

bool Parser::isValidNumberLiteral(string const& _literal)
{
	try
	{
		// Try to convert _literal to u256.
		auto tmp = u256(_literal);
		(void) tmp;
	}
	catch (...)
	{
		return false;
	}
	if (boost::starts_with(_literal, "0x"))
		return true;
	else
		return _literal.find_first_not_of("0123456789") == string::npos;
}<|MERGE_RESOLUTION|>--- conflicted
+++ resolved
@@ -215,26 +215,6 @@
 
 		return Statement{std::move(assignment)};
 	}
-<<<<<<< HEAD
-=======
-	case Token::Colon:
-	{
-		if (!holds_alternative<Identifier>(elementary))
-			fatalParserError("Label name must precede \":\".");
-
-		Identifier const& identifier = std::get<Identifier>(elementary);
-
-		advance();
-
-		// label
-		if (m_dialect.flavour != AsmFlavour::Loose)
-			fatalParserError("Labels are not supported.");
-
-		Label label = createWithLocation<Label>(identifier.location);
-		label.name = identifier.name;
-		return label;
-	}
->>>>>>> 77a537e2
 	default:
 		fatalParserError("Call or assignment expected.");
 		break;
@@ -252,13 +232,8 @@
 	}
 	else
 	{
-<<<<<<< HEAD
 		solAssert(false, "Invalid elementary operation.");
 		return {};
-=======
-		solAssert(holds_alternative<Instruction>(elementary), "Invalid elementary operation.");
-		return std::get<Instruction>(elementary);
->>>>>>> 77a537e2
 	}
 }
 
@@ -311,56 +286,10 @@
 	RecursionGuard recursionGuard(*this);
 
 	ElementaryOperation operation = parseElementaryOperation();
-<<<<<<< HEAD
-	if (operation.type() == typeid(FunctionCall) || currentToken() == Token::LParen)
+	if (holds_alternative<FunctionCall>(operation) || currentToken() == Token::LParen)
 		return parseCall(std::move(operation));
-	else if (operation.type() == typeid(Identifier))
-		return boost::get<Identifier>(operation);
-=======
-	if (holds_alternative<FunctionCall>(operation))
-		return parseCall(std::move(operation));
-	else if (holds_alternative<Instruction>(operation))
-	{
-		solAssert(m_dialect.flavour == AsmFlavour::Loose, "");
-		Instruction const& instr = std::get<Instruction>(operation);
-		// Disallow instructions returning multiple values (and DUP/SWAP) as expression.
-		if (
-			instructionInfo(instr.instruction).ret != 1 ||
-			isDupInstruction(instr.instruction) ||
-			isSwapInstruction(instr.instruction)
-		)
-			fatalParserError(
-				"Instruction \"" +
-				instructionNames().at(instr.instruction) +
-				"\" not allowed in this context."
-			);
-		if (m_dialect.flavour != AsmFlavour::Loose && currentToken() != Token::LParen)
-			fatalParserError(
-				"Non-functional instructions are not allowed in this context."
-			);
-		// Enforce functional notation for instructions requiring multiple arguments.
-		int args = instructionInfo(instr.instruction).args;
-		if (args > 0 && currentToken() != Token::LParen)
-			fatalParserError(string(
-				"Expected '(' (instruction \"" +
-				instructionNames().at(instr.instruction) +
-				"\" expects " +
-				to_string(args) +
-				" arguments)"
-			));
-	}
-	if (currentToken() == Token::LParen)
-		return parseCall(std::move(operation));
-	else if (holds_alternative<Instruction>(operation))
-	{
-		// Instructions not taking arguments are allowed as expressions.
-		solAssert(m_dialect.flavour == AsmFlavour::Loose, "");
-		Instruction& instr = std::get<Instruction>(operation);
-		return FunctionalInstruction{std::move(instr.location), instr.instruction, {}};
-	}
 	else if (holds_alternative<Identifier>(operation))
 		return std::get<Identifier>(operation);
->>>>>>> 77a537e2
 	else
 	{
 		solAssert(holds_alternative<Literal>(operation), "");
@@ -533,94 +462,14 @@
 Expression Parser::parseCall(Parser::ElementaryOperation&& _initialOp)
 {
 	RecursionGuard recursionGuard(*this);
-<<<<<<< HEAD
 
 	FunctionCall ret;
-	if (_initialOp.type() == typeid(Identifier))
+	if (holds_alternative<Identifier>(_initialOp))
 	{
 		ret.functionName = std::move(boost::get<Identifier>(_initialOp));
 		ret.location = ret.functionName.location;
-=======
-	if (holds_alternative<Instruction>(_initialOp))
-	{
-		solAssert(m_dialect.flavour != AsmFlavour::Yul, "Instructions are invalid in Yul");
-		Instruction& instruction = std::get<Instruction>(_initialOp);
-		FunctionalInstruction ret;
-		ret.instruction = instruction.instruction;
-		ret.location = std::move(instruction.location);
-		dev::eth::Instruction instr = ret.instruction;
-		dev::eth::InstructionInfo instrInfo = instructionInfo(instr);
-		if (dev::eth::isDupInstruction(instr))
-			fatalParserError("DUPi instructions not allowed for functional notation");
-		if (dev::eth::isSwapInstruction(instr))
-			fatalParserError("SWAPi instructions not allowed for functional notation");
-		expectToken(Token::LParen);
-		unsigned args = unsigned(instrInfo.args);
-		for (unsigned i = 0; i < args; ++i)
-		{
-			/// check for premature closing parentheses
-			if (currentToken() == Token::RParen)
-				fatalParserError(string(
-					"Expected expression (instruction \"" +
-					instructionNames().at(instr) +
-					"\" expects " +
-					to_string(args) +
-					" arguments)"
-				));
-
-			ret.arguments.emplace_back(parseExpression());
-			if (i != args - 1)
-			{
-				if (currentToken() != Token::Comma)
-					fatalParserError(string(
-						"Expected ',' (instruction \"" +
-						instructionNames().at(instr) +
-						"\" expects " +
-						to_string(args) +
-						" arguments)"
-					));
-				else
-					advance();
-			}
-		}
-		ret.location.end = endPosition();
-		if (currentToken() == Token::Comma)
-			fatalParserError(string(
-				"Expected ')' (instruction \"" +
-				instructionNames().at(instr) +
-				"\" expects " +
-				to_string(args) +
-				" arguments)"
-			));
-		expectToken(Token::RParen);
-		return ret;
-	}
-	else if (holds_alternative<Identifier>(_initialOp) || holds_alternative<FunctionCall>(_initialOp))
-	{
-		FunctionCall ret;
-		if (holds_alternative<Identifier>(_initialOp))
-		{
-			ret.functionName = std::move(std::get<Identifier>(_initialOp));
-			ret.location = ret.functionName.location;
-		}
-		else
-			ret = std::move(std::get<FunctionCall>(_initialOp));
-		expectToken(Token::LParen);
-		if (currentToken() != Token::RParen)
-		{
-			ret.arguments.emplace_back(parseExpression());
-			while (currentToken() != Token::RParen)
-			{
-				expectToken(Token::Comma);
-				ret.arguments.emplace_back(parseExpression());
-			}
-		}
-		ret.location.end = endPosition();
-		expectToken(Token::RParen);
-		return ret;
->>>>>>> 77a537e2
-	}
-	else if (_initialOp.type() == typeid(FunctionCall))
+	}
+	else if (holds_alternative<FunctionCall>(_initialOp))
 		ret = std::move(boost::get<FunctionCall>(_initialOp));
 	else
 		fatalParserError(
